
/**
 * @module @utils/logger
 * 
 * Structured logging utility for the Terroir Core Design System.
 * 
 * Provides a high-performance, security-conscious logging system built on pino,
 * with automatic context propagation, environment-aware configuration, and 
 * OpenTelemetry support. Designed for both development ergonomics and 
 * production reliability.
 * 
 * Features:
 * - Environment-aware configuration (dev, test, production)
 * - Automatic request context propagation
 * - Performance optimized with object pooling
 * - TypeScript-friendly API with full type safety
 * - Security: Automatic redaction of sensitive data
 * - OpenTelemetry trace correlation
 * - Rate limiting to prevent log flooding
 * - Pretty printing in development
 * 
 * @example Basic usage
 * ```typescript
 * import { logger } from '@utils/logger';
 * 
 * // Simple logging
 * logger.info('Application started');
 * logger.error('Failed to connect to database', { error });
 * 
 * // With structured data
 * logger.info({ userId: 123, action: 'login' }, 'User logged in');
 * ```
 * 
 * @example With request context
 * ```typescript
 * import { logger, withLogContext } from '@utils/logger';
 * 
 * // In your request handler
 * app.use((req, res, next) => {
 *   withLogContext(
 *     { requestId: req.id, userId: req.user?.id },
 *     () => next()
 *   );
 * });
 * 
 * // Logs will automatically include requestId and userId
 * logger.info('Processing request'); // Includes context
 * ```
 * 
 * @example Child loggers for modules
 * ```typescript
 * // In a module
 * const log = logger.child({ module: 'auth' });
 * 
 * log.info('Validating token'); // Includes module: 'auth'
 * log.error({ error }, 'Token validation failed');
 * ```
 * 
 * @example Performance tracking
 * ```typescript
 * const timer = logger.startTimer();
 * 
 * // Do some work
 * await processData();
 * 
 * timer.done({ operation: 'processData' }, 'Data processed');
 * // Logs: "Data processed" with duration in ms
 * ```
 * 
 * @example Error logging with sanitization
 * ```typescript
 * try {
 *   await riskyOperation();
 * } catch (error) {
 *   // Sensitive data is automatically redacted
 *   logger.error(
 *     { 
 *       error, 
 *       user: { id: 123, password: 'secret' } // password will be redacted
 *     }, 
 *     'Operation failed'
 *   );
 * }
 * ```
 */

import { AsyncLocalStorage } from 'node:async_hooks';
import pino from 'pino';
import type { Logger, LoggerOptions, TransportTargetOptions } from 'pino';
import path from 'node:path';
import { env, isDevelopment, isTest, isCI } from '@lib/config/index.js';
import type { LogContext, PerformanceMetrics } from '@utils/types/logger.types.js';
<<<<<<< HEAD
import { LoggerMessages } from './messages.js';
=======
import { createRedactor } from '@utils/security/redaction.js';
>>>>>>> 94ac6964

// Performance: Limit log message size to prevent memory issues
const MAX_MESSAGE_LENGTH = 10000; // 10KB
const MAX_OBJECT_DEPTH = 5;

// AsyncLocalStorage for request context propagation
const asyncLocalStorage = new AsyncLocalStorage<LogContext>();

// Secure request ID storage using Symbols
const LOGGER_STATE_SYMBOL = Symbol.for('terroir.logger.state');

// Type for rate limiter
interface RateLimiter {
  tokens: number;
  maxTokens: number;
  lastRefillNs: bigint;
  refillRate: number;
}

// Type for OpenTelemetry integration
interface OTelHooks {
  getTraceId?: () => string | undefined;
  getSpanId?: () => string | undefined;
  getTraceFlags?: () => string | undefined;
  injectContext?: (context: LogContext) => LogContext;
}

// Type for logger state
interface LoggerState {
  requestId?: string;
  contextMap: WeakMap<object, LogContext>;
  rateLimiter: RateLimiter;
  childLoggers: WeakSet<Logger>;
  activeContexts: WeakSet<LogContext>;
  otelHooks?: OTelHooks;
}

// Extend globalThis to include our symbol-based state
interface GlobalWithLoggerState {
  [key: symbol]: LoggerState | undefined;
}

// Cast globalThis for our usage
const globalWithState = globalThis as GlobalWithLoggerState;

// Initialize secure global state
if (!globalWithState[LOGGER_STATE_SYMBOL]) {
  Object.defineProperty(globalWithState, LOGGER_STATE_SYMBOL, {
    value: {
      requestId: undefined,
      contextMap: new WeakMap<object, LogContext>(),
      rateLimiter: {
        tokens: 1000,
        maxTokens: 1000,
        lastRefillNs: process.hrtime.bigint(),
        refillRate: 100, // tokens per second
      },
      childLoggers: new WeakSet<Logger>(),
      activeContexts: new WeakSet<LogContext>(),
    },
    writable: false,
    enumerable: false,
    configurable: false,
  });
}

/**
 * Check if rate limit allows logging
 */
function checkRateLimit(): boolean {
  const state = globalWithState[LOGGER_STATE_SYMBOL];
  if (!state?.rateLimiter) return true;
  
  const limiter = state.rateLimiter;
  const nowNs = process.hrtime.bigint();
  const elapsedNs = nowNs - limiter.lastRefillNs;
  const elapsed = Number(elapsedNs) / 1e9; // Convert to seconds
  
  // Refill tokens
  const tokensToAdd = Math.floor(elapsed * limiter.refillRate);
  if (tokensToAdd > 0) {
    limiter.tokens = Math.min(limiter.maxTokens, limiter.tokens + tokensToAdd);
    limiter.lastRefillNs = nowNs;
  }
  
  // Check if we have tokens
  if (limiter.tokens > 0) {
    limiter.tokens--;
    return true;
  }
  
  return false;
}

/**
 * Validate and sanitize log input
 */
function validateLogInput(obj: unknown): unknown {
  if (obj === null || obj === undefined) {
    return obj;
  }
  
  // Check object size
  try {
    const size = JSON.stringify(obj).length;
    if (size > MAX_MESSAGE_LENGTH * 10) { // 100KB limit for objects
      return { 
        error: LoggerMessages.OBJECT_TOO_LARGE(), 
        size, 
        truncated: LoggerMessages.TRUNCATED() 
      };
    }
  } catch {
    return { error: LoggerMessages.SERIALIZE_FAILED() };
  }
  
  return obj;
}

// Get script name for context
const getScriptName = (): string => {
  try {
    const scriptPath = process.argv[1];
    if (scriptPath) {
      return path.basename(scriptPath, path.extname(scriptPath));
    }
    return 'unknown';
  } catch {
    return 'unknown';
  }
};

// Create custom redactor for logger with specific options
const logRedactor = createRedactor({
  deep: true,
  maxDepth: MAX_OBJECT_DEPTH,
  maxStringLength: MAX_MESSAGE_LENGTH,
  checkContent: true,
  redactedValue: '[REDACTED]',
});

const serializers: LoggerOptions['serializers'] = {
  err: pino.stdSerializers.err,
  error: pino.stdSerializers.err,
  // Enhanced serializer with deep redaction
  config: (config: Record<string, unknown>) => {
    return logRedactor(config);
  },
  // Limit request/response sizes
  req: (req: unknown) => {
    const serialized = pino.stdSerializers.req(req as Parameters<typeof pino.stdSerializers.req>[0]);
    // Truncate large bodies
    if ('body' in serialized && serialized.body && JSON.stringify((serialized as Record<string, unknown>)['body']).length > MAX_MESSAGE_LENGTH) {
      (serialized as Record<string, unknown>)['body'] = LoggerMessages.TRUNCATED_SIZE_LIMIT();
    }
    return serialized;
  },
  res: pino.stdSerializers.res
};

<<<<<<< HEAD
/**
 * Check if a string contains sensitive content
 */
function containsSensitiveContent(value: string): boolean {
  // Check if string is too long (potential data dump)
  if (value.length > MAX_MESSAGE_LENGTH) {
    return true;
  }
  
  // Check for binary content
  if (isBinaryContent(value)) {
    return true;
  }
  
  // Check against content patterns using pre-compiled testers
  for (const tester of SENSITIVE_CONTENT_TESTERS) {
    if (tester.test(value)) {
      return true;
    }
  }
  
  return false;
}

/**
 * Check if string content appears to be binary data
 */
function isBinaryContent(str: string): boolean {
  // Check for null bytes or high concentration of non-printable characters
  // eslint-disable-next-line no-control-regex
  const nonPrintable = str.match(/[\x00-\x08\x0E-\x1F\x7F-\x9F]/g);
  return nonPrintable ? nonPrintable.length / str.length > 0.3 : false;
}

/**
 * Deep redaction of sensitive fields with content inspection
 * Uses iterative approach to prevent stack overflow
 */
function deepRedact(obj: unknown, patterns: string[], depth = 0): unknown {
  // Handle primitives
  if (obj === null || obj === undefined) {
    return obj;
  }
  
  // Check depth limit
  if (depth > MAX_OBJECT_DEPTH) {
    return LoggerMessages.MAX_DEPTH_EXCEEDED();
  }
  
  // Redact sensitive string content
  if (typeof obj === 'string') {
    if (containsSensitiveContent(obj)) {
      return LoggerMessages.REDACTED_SENSITIVE();
    }
    // Truncate long strings
    if (obj.length > MAX_MESSAGE_LENGTH) {
      return obj.substring(0, MAX_MESSAGE_LENGTH) + LoggerMessages.TRUNCATED_SIMPLE();
    }
    return obj;
  }
  
  // Non-objects pass through
  if (typeof obj !== 'object') {
    return obj;
  }
  
  // Use iterative approach with object pooling for better performance
  const stack = getStackFromPool();
  
  try {
    // Handle arrays
    if (Array.isArray(obj)) {
      const result: unknown[] = [];
      stack.push({ source: obj, target: result, depth });
      
      while (stack.length > 0) {
        // Prevent stack exhaustion attacks
        if (stack.length > MAX_STACK_SIZE) {
          return LoggerMessages.REDACTION_STACK_LIMIT();
        }
        
        const current = stack.pop();
        if (!current) continue;
        const { source, target, depth: currentDepth } = current;
        
        if (Array.isArray(source) && Array.isArray(target)) {
          for (let i = 0; i < source.length; i++) {
            const value = source[i];
            if (value === null || value === undefined) {
              target[i] = value;
            } else if (typeof value === 'string') {
              target[i] = containsSensitiveContent(value) ? LoggerMessages.REDACTED_SENSITIVE() : value;
            } else if (typeof value === 'object') {
              if (currentDepth >= MAX_OBJECT_DEPTH) {
                target[i] = LoggerMessages.MAX_DEPTH_EXCEEDED();
              } else if (Array.isArray(value)) {
                target[i] = [];
                stack.push({ source: value, target: target[i] as unknown[], depth: currentDepth + 1 });
              } else {
                target[i] = {};
                stack.push({ source: value as Record<string, unknown>, target: target[i] as Record<string, unknown>, depth: currentDepth + 1 });
              }
            } else {
              target[i] = value;
            }
          }
        } else {
          // Handle objects
          if (!Array.isArray(source) && !Array.isArray(target)) {
            for (const [key, value] of Object.entries(source)) {
              const lowerKey = key.toLowerCase();
              const shouldRedactKey = patterns.some(pattern => 
                lowerKey.includes(pattern.toLowerCase())
              );
              
              if (shouldRedactKey) {
                target[key] = LoggerMessages.REDACTED();
              } else if (value === null || value === undefined) {
                target[key] = value;
              } else if (typeof value === 'string') {
                target[key] = containsSensitiveContent(value) ? LoggerMessages.REDACTED_SENSITIVE() : value;
              } else if (typeof value === 'object') {
                if (currentDepth >= MAX_OBJECT_DEPTH) {
                  target[key] = LoggerMessages.MAX_DEPTH_EXCEEDED();
                } else if (Array.isArray(value)) {
                  target[key] = [];
                  stack.push({ source: value, target: target[key] as unknown[], depth: currentDepth + 1 });
                } else {
                  target[key] = {};
                  stack.push({ source: value as Record<string, unknown>, target: target[key] as Record<string, unknown>, depth: currentDepth + 1 });
                }
              } else {
                target[key] = value;
              }
            }
          }
        }
      }
      
      return result;
    }
    
    // Handle objects
    const result: Record<string, unknown> = {};
    stack.push({ source: obj as Record<string, unknown>, target: result, depth });
    
    while (stack.length > 0) {
      // Prevent stack exhaustion attacks
      if (stack.length > MAX_STACK_SIZE) {
        return LoggerMessages.REDACTION_STACK_LIMIT();
      }
      
      const current = stack.pop();
      if (!current) continue;
      const { source, target, depth: currentDepth } = current;
      
      if (!Array.isArray(source) && !Array.isArray(target)) {
        for (const [key, value] of Object.entries(source)) {
          const lowerKey = key.toLowerCase();
          const shouldRedactKey = patterns.some(pattern => 
            lowerKey.includes(pattern.toLowerCase())
          );
          
          if (shouldRedactKey) {
            target[key] = LoggerMessages.REDACTED();
          } else if (value === null || value === undefined) {
            target[key] = value;
          } else if (typeof value === 'string') {
            target[key] = containsSensitiveContent(value) ? LoggerMessages.REDACTED_SENSITIVE() : value;
          } else if (typeof value === 'object') {
            if (currentDepth >= MAX_OBJECT_DEPTH) {
              target[key] = '[MAX DEPTH EXCEEDED]';
            } else if (Array.isArray(value)) {
              target[key] = [];
              stack.push({ source: value, target: target[key] as unknown[], depth: currentDepth + 1 });
            } else {
              target[key] = {};
              stack.push({ source: value as Record<string, unknown>, target: target[key] as Record<string, unknown>, depth: currentDepth + 1 });
            }
          } else {
            target[key] = value;
          }
        }
      }
    }
    
    return result;
  } finally {
    // Return stack to pool
    returnStackToPool(stack);
  }
}

=======
>>>>>>> 94ac6964
// Base configuration factory
const createBaseConfig = (): LoggerOptions => ({
  level: env.LOG_LEVEL,
  // Base context for all logs
  base: {
    pid: process.pid,
    hostname: undefined, // Remove hostname for security
    script: getScriptName(),
    env: env.NODE_ENV,
  },
  // Consistent timestamp format
  timestamp: pino.stdTimeFunctions.isoTime,
  // Error serialization
  serializers,
  // Custom error hook for additional error context
  hooks: {
    logMethod(inputArgs: unknown[], method) {
      // Check rate limit before logging
      if (!checkRateLimit()) {
        // Silently drop the log if rate limit exceeded
        return;
      }
      
      // Validate input
      if (inputArgs[0] && typeof inputArgs[0] === 'object') {
        inputArgs[0] = validateLogInput(inputArgs[0]);
      }
      
      // Add stack trace for errors in development
      if (isDevelopment() && inputArgs[0] instanceof Error) {
        inputArgs[0] = {
          ...inputArgs[0],
          stack: inputArgs[0].stack
        };
      }
      return method.apply(this, inputArgs as Parameters<typeof method>);
    }
  }
});

// Development configuration with pretty printing
const devTransport: TransportTargetOptions = {
  target: 'pino-pretty',
  options: {
    colorize: true,
    ignore: 'pid,hostname',
    translateTime: 'HH:MM:ss.l',
    messageFormat: '{script} | {msg}',
    errorLikeObjectKeys: ['err', 'error'],
    levelFirst: true,
    hideObject: false,
    singleLine: false,
  }
};

// Production configuration - structured JSON
const createProdConfig = (): LoggerOptions => ({
  ...createBaseConfig(),
  // Add request ID, async context, and OpenTelemetry trace support
  mixin() {
    const asyncContext = asyncLocalStorage.getStore();
    const state = globalWithState[LOGGER_STATE_SYMBOL];
    const baseContext = {
      requestId: state?.requestId || globalThis.__terroir?.requestId || asyncContext?.['requestId'],
      ...asyncContext,
      version: env.npm_package_version
    };
    
    // Add OpenTelemetry trace context if available
    if (state?.otelHooks) {
      const traceContext = getTraceContext();
      if (traceContext?.traceId) {
        Object.assign(baseContext, {
          trace: {
            id: traceContext.traceId,
            spanId: traceContext.spanId,
            flags: traceContext.traceFlags,
          }
        });
      }
      
      // Allow custom context injection
      if (state.otelHooks.injectContext) {
        return state.otelHooks.injectContext(baseContext);
      }
    }
    
    return baseContext;
  }
});


// Test configuration - minimal output  
const createTestConfig = (): LoggerOptions => ({
  ...createBaseConfig(),
  level: 'error', // Only errors in tests
  transport: {
    target: 'pino-pretty',
    options: {
      colorize: false,
      ignore: 'time,pid,hostname,script',
      messageFormat: '{msg}',
      singleLine: true,
    }
  },
  // Override hooks to bypass rate limiting in tests
  hooks: {
    logMethod(inputArgs: unknown[], method) {
      // In test mode, skip rate limiting to avoid test interference
      // but keep input validation
      if (inputArgs[0] && typeof inputArgs[0] === 'object') {
        inputArgs[0] = validateLogInput(inputArgs[0]);
      }
      
      return method.apply(this, inputArgs as Parameters<typeof method>);
    }
  }
});

// Create logger instance based on environment
let _logger: Logger | undefined;

function getLogger(): Logger {
  if (!_logger) {
    // Increase max listeners to prevent warnings in tests
    if (isTest()) {
      // Only increase if current limit is lower than what we need
      const currentMax = process.getMaxListeners();
      if (currentMax < 100) {
        process.setMaxListeners(100);
      }
      _logger = pino(createTestConfig());
    } else if (isDevelopment() && !isCI()) {
      _logger = pino({
        ...createBaseConfig(),
        transport: devTransport
      });
    } else {
      _logger = pino(createProdConfig());
    }
  }
  return _logger;
}

// Lazy logger proxy
const logger: Logger = new Proxy({} as Logger, {
  get(_target, prop) {
    const loggerInstance = getLogger();
    const value = (loggerInstance as unknown as Record<string | symbol, unknown>)[prop];
    if (typeof value === 'function') {
      return value.bind(loggerInstance);
    }
    return value;
  }
});

// Utility functions for common logging patterns

/**
 * Logs the start of a process or operation.
 * 
 * Standardizes the logging of process initialization with consistent
 * formatting and phase tracking.
 * 
 * @param processName - Name of the process being started
 * @param context - Additional context to include in the log
 * 
 * @example
 * ```typescript
 * logStart('database migration');
 * // Logs: "Starting database migration" with phase: 'start'
 * 
 * logStart('API server', { port: 3000, env: 'production' });
 * // Includes additional context in the log
 * ```
 * 
 * @public
 */
export const logStart = (processName: string, context: LogContext = {}): void => {
  logger.info({ ...context, phase: 'start' }, `Starting ${processName}`);
};

/**
 * Logs successful completion of a process.
 * 
 * Provides consistent success logging with visual indicator (✓) and
 * status tracking for process completion.
 * 
 * @param processName - Name of the completed process
 * @param context - Additional context to include in the log
 * 
 * @example
 * ```typescript
 * logStart('data import');
 * await importData();
 * logSuccess('data import');
 * // Logs: "✓ data import completed successfully"
 * 
 * logSuccess('user registration', { userId: 123, duration: 250 });
 * ```
 * 
 * @public
 */
export const logSuccess = (processName: string, context: LogContext = {}): void => {
  logger.info({ ...context, phase: 'complete', status: 'success' }, `✓ ${processName} completed successfully`);
};

/**
 * Logs performance metrics for an operation.
 * 
 * Standardizes performance logging with consistent structure for
 * monitoring and analysis of operation durations.
 * 
 * @param operation - Name of the operation being measured
 * @param duration - Duration in milliseconds
 * @param context - Additional context to include in the log
 * 
 * @example
 * ```typescript
 * const start = performance.now();
 * await processData();
 * const duration = performance.now() - start;
 * 
 * logPerformance('data processing', duration);
 * // Logs: "data processing took 1234ms"
 * 
 * logPerformance('API call', 250, { 
 *   endpoint: '/users',
 *   method: 'GET' 
 * });
 * ```
 * 
 * @public
 */
export const logPerformance = (operation: string, duration: number, context: LogContext = {}): void => {
  logger.info({
    ...context,
    performance: {
      operation,
      duration,
      durationUnit: 'ms'
    } as PerformanceMetrics
  }, `${operation} took ${duration}ms`);
};

/**
 * Creates a child logger with additional context.
 * 
 * Child loggers inherit all configuration from the parent logger
 * while adding their own context. This is useful for adding
 * module-specific or request-specific context. Child loggers
 * are tracked for resource management.
 * 
 * @param context - Context to include in all logs from this logger
 * @returns A new logger instance with the additional context
 * 
 * @example Module-specific logger
 * ```typescript
 * // In auth module
 * const authLogger = createLogger({ module: 'auth' });
 * 
 * authLogger.info('User login attempt');
 * // Logs with: { module: 'auth', msg: 'User login attempt' }
 * 
 * authLogger.error({ userId, error }, 'Login failed');
 * // Includes module context automatically
 * ```
 * 
 * @example Request-specific logger
 * ```typescript
 * function handleRequest(req: Request) {
 *   const reqLogger = createLogger({
 *     requestId: req.id,
 *     path: req.path,
 *     method: req.method
 *   });
 *   
 *   reqLogger.info('Processing request');
 *   // All logs include request context
 * }
 * ```
 * 
 * @public
 */
export const createLogger = (context: LogContext): Logger => {
  const childLogger = logger.child(context);
  
  // Track child logger for cleanup
  const state = globalWithState[LOGGER_STATE_SYMBOL];
  if (state) {
    state.childLoggers.add(childLogger);
  }
  
  return childLogger;
};

/**
 * Measures and logs the execution time of an async operation.
 * 
 * Wraps an async function to automatically measure its execution
 * time and log the result with performance metrics. Handles both
 * successful completion and errors.
 * 
 * @typeParam T - The return type of the async function
 * 
 * @param operation - Name of the operation being measured
 * @param fn - Async function to execute and measure
 * @param context - Additional context to include in logs
 * 
 * @returns The result of the async function
 * 
 * @throws The original error if the function fails
 * 
 * @example Basic usage
 * ```typescript
 * const result = await measureTime(
 *   'database query',
 *   async () => db.query('SELECT * FROM users')
 * );
 * // Logs: "database query took 45ms" on success
 * // Logs error with duration on failure
 * ```
 * 
 * @example With context
 * ```typescript
 * const data = await measureTime(
 *   'API fetch',
 *   async () => fetch('/api/data').then(r => r.json()),
 *   { endpoint: '/api/data', method: 'GET' }
 * );
 * ```
 * 
 * @example Error handling
 * ```typescript
 * try {
 *   await measureTime(
 *     'risky operation',
 *     async () => riskyOperation(),
 *     { retries: 3 }
 *   );
 * } catch (error) {
 *   // Error is logged with duration before being re-thrown
 *   handleError(error);
 * }
 * ```
 * 
 * @public
 */
export const measureTime = async <T>(
  operation: string, 
  fn: () => Promise<T>, 
  context: LogContext = {}
): Promise<T> => {
  const start = performance.now();
  try {
    const result = await fn();
    const duration = Math.round(performance.now() - start);
    logPerformance(operation, duration, { ...context, status: 'success' });
    return result;
  } catch (error) {
    const duration = Math.round(performance.now() - start);
    logger.error({ 
      ...context, 
      err: error,
      performance: { operation, duration, durationUnit: 'ms' } as PerformanceMetrics,
      status: 'failed'
    }, `${operation} failed after ${duration}ms`);
    throw error;
  }
};

/**
 * Generates a unique request ID for log correlation.
 * 
 * Creates a unique identifier that can be used to correlate logs
 * across multiple services or operations. The format is designed
 * to be sortable by time and globally unique.
 * 
 * @returns A unique request ID in format: "timestamp-randomstring"
 * 
 * @example Basic usage
 * ```typescript
 * const requestId = generateRequestId();
 * // Returns: "1703123456789-abc123d"
 * 
 * const logger = createLogger({ requestId });
 * logger.info('Processing request');
 * ```
 * 
 * @example In middleware
 * ```typescript
 * app.use((req, res, next) => {
 *   req.id = req.headers['x-request-id'] || generateRequestId();
 *   req.logger = createLogger({ requestId: req.id });
 *   next();
 * });
 * ```
 * 
 * @public
 */
export const generateRequestId = (): string => {
  return `${Date.now()}-${Math.random().toString(36).substring(2, 9)}`;
};

/**
 * Validate request ID format
 */
function isValidRequestId(id: string): boolean {
  // Request ID should match our format: timestamp-randomstring
  return /^\d{13}-[a-z0-9]{7}$/.test(id) || 
         // Allow custom formats but with reasonable constraints
         (id.length > 0 && id.length <= 100 && /^[\w-]+$/.test(id));
}

/**
 * Set global request ID for correlation
 * Use this at the start of each request/operation
 */
export const setRequestId = (requestId: string): void => {
  if (!isValidRequestId(requestId)) {
    throw new Error(LoggerMessages.INVALID_REQUEST_ID());
  }
  
  const state = globalWithState[LOGGER_STATE_SYMBOL];
  if (state) {
    state.requestId = requestId;
  }
  
  // Also maintain backward compatibility
  if (!globalThis.__terroir) {
    globalThis.__terroir = {};
  }
  globalThis.__terroir.requestId = requestId;
};

/**
 * Get current request ID
 */
export const getRequestId = (): string | undefined => {
  const state = globalWithState[LOGGER_STATE_SYMBOL];
  return state?.requestId || globalThis.__terroir?.requestId;
};

/**
 * Clear request ID (use at end of request)
 */
export const clearRequestId = (): void => {
  const state = globalWithState[LOGGER_STATE_SYMBOL];
  if (state) {
    delete state.requestId;
  }
  
  if (globalThis.__terroir && 'requestId' in globalThis.__terroir) {
    delete globalThis.__terroir.requestId;
  }
};

/**
 * Clean up logger resources
 * Comprehensive cleanup including child loggers, contexts, and transports
 */
export const cleanupLogger = (): void => {
  const state = globalWithState[LOGGER_STATE_SYMBOL];
  
  // Flush main logger
  if (logger && typeof logger.flush === 'function') {
    logger.flush();
  }
  
  // Clear global state
  if (state) {
    delete state.requestId;
    state.contextMap = new WeakMap();
    // Don't reset rate limiter to maintain rate limiting across cleanups
    state.childLoggers = new WeakSet();
    state.activeContexts = new WeakSet();
  }
  
  // AsyncLocalStorage doesn't have a disable method in Node.js
  // It will be garbage collected when no longer referenced
  
  // Note: Object pools are now managed by the security/redaction module
  // and will be cleaned up automatically
  
  // Force garbage collection if available (Node.js with --expose-gc)
  if (global.gc) {
    global.gc();
  }
};

/**
 * Get rate limiter statistics
 * Useful for monitoring and debugging
 */
export const getRateLimiterStats = (): { tokens: number; maxTokens: number; refillRate: number } | undefined => {
  const state = globalWithState[LOGGER_STATE_SYMBOL];
  if (!state?.rateLimiter) return undefined;
  
  return {
    tokens: state.rateLimiter.tokens,
    maxTokens: state.rateLimiter.maxTokens,
    refillRate: state.rateLimiter.refillRate,
  };
};

/**
 * Reset rate limiter (for testing)
 */
export const resetRateLimiter = (): void => {
  const state = globalWithState[LOGGER_STATE_SYMBOL];
  if (state?.rateLimiter) {
    state.rateLimiter.tokens = state.rateLimiter.maxTokens;
    state.rateLimiter.lastRefillNs = process.hrtime.bigint();
  }
};

/**
 * Sampling options for high-volume scenarios
 */
export interface SamplingOptions {
  /** Sampling rate from 0 to 1 (0 = no logs, 1 = all logs) */
  rate: number;
  /** Optional key to group logs for consistent sampling */
  key?: string;
  /** Minimum log level to always include (regardless of sampling) */
  minLevel?: 'fatal' | 'error' | 'warn';
}

/**
 * Create a sampled logger for high-volume scenarios
 * This reduces log volume while maintaining statistical accuracy
 * 
 * @param options - Sampling configuration
 * @param context - Additional context to include in all logs
 * @returns A logger that samples logs based on the provided rate
 */
export const createSampledLogger = (
  options: SamplingOptions,
  context?: LogContext
): Logger => {
  const { rate, key, minLevel = 'error' } = options;
  
  // Validate sampling rate
  if (rate < 0 || rate > 1 || isNaN(rate)) {
    throw new Error(LoggerMessages.INVALID_SAMPLING_RATE());
  }
  
  // Always log if rate is 1
  if (rate === 1) {
    return createLogger(context || {});
  }
  
  // Create a child logger with sampling context
  const sampledLogger = createLogger({
    ...context,
    sampled: true,
    samplingRate: rate
  });
  
  // Determine if we should log based on the key or random sampling
  const shouldLog = (level: string): boolean => {
    // Always log critical levels
    if (minLevel) {
      const levels = ['fatal', 'error', 'warn', 'info', 'debug', 'trace'];
      const minLevelIndex = levels.indexOf(minLevel);
      const currentLevelIndex = levels.indexOf(level);
      if (currentLevelIndex <= minLevelIndex) {
        return true;
      }
    }
    
    if (key) {
      // Use consistent hashing for the same key
      let hash = 0;
      for (let i = 0; i < key.length; i++) {
        const char = key.charCodeAt(i);
        hash = ((hash << 5) - hash) + char;
        hash = hash & hash; // Convert to 32-bit integer
      }
      return (Math.abs(hash) % 100) / 100 < rate;
    }
    
    // Random sampling
    return Math.random() < rate;
  };
  
  // Create a proxy to intercept log calls
  return new Proxy(sampledLogger, {
    get(target, prop: string | symbol) {
      const value = target[prop as keyof Logger];
      
      // Only intercept logging methods
      const loggingMethods = ['fatal', 'error', 'warn', 'info', 'debug', 'trace'];
      if (typeof prop === 'string' && loggingMethods.includes(prop)) {
        return (...args: unknown[]) => {
          if (shouldLog(prop)) {
            return (value as Function).apply(target, args);
          }
          // Silently skip the log
          return undefined;
        };
      }
      
      return value;
    }
  });
};

/**
 * Runs an async function with a specific logging context.
 * 
 * This function uses AsyncLocalStorage to propagate logging context
 * through the entire async call chain. All logs within the function
 * and its descendants will automatically include the provided context.
 * This is particularly useful for request tracking and distributed tracing.
 * 
 * @typeParam T - The return type of the async function
 * 
 * @param context - The logging context to apply within the async boundary
 * @param fn - The async function to run with the context
 * 
 * @returns The result of the async function
 * 
 * @example Request handler with context
 * ```typescript
 * app.post('/api/users', async (req, res) => {
 *   await runWithContext(
 *     { 
 *       requestId: req.id,
 *       userId: req.user?.id,
 *       path: req.path 
 *     },
 *     async () => {
 *       // All logs here include the context
 *       logger.info('Creating user');
 *       
 *       const user = await createUser(req.body);
 *       // Even nested function calls get the context
 *       
 *       logger.info('User created successfully');
 *       res.json(user);
 *     }
 *   );
 * });
 * ```
 * 
 * @example Batch processing with context
 * ```typescript
 * for (const batch of batches) {
 *   await runWithContext(
 *     { batchId: batch.id, size: batch.items.length },
 *     async () => {
 *       logger.info('Processing batch');
 *       await processBatch(batch);
 *       logger.info('Batch complete');
 *     }
 *   );
 * }
 * ```
 * 
 * @public
 */
export const runWithContext = async <T>(
  context: LogContext,
  fn: () => Promise<T>
): Promise<T> => {
  // Track active context for resource management
  const state = globalWithState[LOGGER_STATE_SYMBOL];
  if (state) {
    state.activeContexts.add(context);
  }
  
  try {
    return await asyncLocalStorage.run(context, fn);
  } finally {
    // Context will be garbage collected when no longer referenced
    // WeakSet ensures no memory leak
  }
};

/**
 * Gets the current async logging context.
 * 
 * Retrieves the logging context from AsyncLocalStorage that was set
 * by runWithContext. Returns undefined if not running within a context.
 * This is useful for accessing request-specific data in deeply nested functions.
 * 
 * @returns The current logging context or undefined
 * 
 * @example Accessing context in utility functions
 * ```typescript
 * function logDatabaseQuery(query: string) {
 *   const context = getAsyncContext();
 *   logger.info({
 *     ...context,
 *     query,
 *     module: 'database'
 *   }, 'Executing query');
 * }
 * 
 * // When called within runWithContext, includes that context
 * ```
 * 
 * @example Conditional context usage
 * ```typescript
 * function processItem(item: Item) {
 *   const context = getAsyncContext();
 *   
 *   if (context?.requestId) {
 *     logger.info({ requestId: context.requestId }, 'Processing item');
 *   } else {
 *     logger.info('Processing item (no request context)');
 *   }
 * }
 * ```
 * 
 * @public
 */
export const getAsyncContext = (): LogContext | undefined => {
  return asyncLocalStorage.getStore();
};

/**
 * Updates the current async context with additional fields.
 * 
 * Merges new fields into the existing async context. This is useful
 * for progressively adding context as more information becomes available
 * during request processing. Only works when running within runWithContext.
 * 
 * @param updates - Fields to add or update in the context
 * 
 * @example Progressive context building
 * ```typescript
 * await runWithContext({ requestId: '123' }, async () => {
 *   logger.info('Starting request'); // Has requestId
 *   
 *   const user = await authenticate();
 *   updateAsyncContext({ userId: user.id });
 *   
 *   logger.info('User authenticated'); // Has requestId and userId
 *   
 *   const org = await loadOrganization(user);
 *   updateAsyncContext({ orgId: org.id });
 *   
 *   logger.info('Processing request'); // Has all context
 * });
 * ```
 * 
 * @example Conditional updates
 * ```typescript
 * function addUserContext(user?: User) {
 *   if (user) {
 *     updateAsyncContext({
 *       userId: user.id,
 *       userRole: user.role,
 *       userTier: user.subscriptionTier
 *     });
 *   }
 * }
 * ```
 * 
 * @public
 */
export const updateAsyncContext = (updates: LogContext): void => {
  const currentContext = asyncLocalStorage.getStore();
  if (currentContext) {
    Object.assign(currentContext, updates);
  }
};

/**
 * Create a logger with async context support
 * This logger will automatically include context from AsyncLocalStorage
 * 
 * @param staticContext - Static context that's always included
 * @returns A logger instance
 */
export const createAsyncLogger = (staticContext?: LogContext): Logger => {
  return createLogger({
    ...staticContext,
    // This will be merged at log time via the mixin
    asyncContextEnabled: true
  });
};

/**
 * Get memory usage statistics
 * Useful for monitoring resource usage and detecting leaks
 */
export const getMemoryStats = (): {
  heapUsed: number;
  heapTotal: number;
  external: number;
  rss: number;
  heapUsedMB: number;
  heapTotalMB: number;
  rssMB: number;
} => {
  const memUsage = process.memoryUsage();
  return {
    heapUsed: memUsage.heapUsed,
    heapTotal: memUsage.heapTotal,
    external: memUsage.external,
    rss: memUsage.rss,
    heapUsedMB: Math.round(memUsage.heapUsed / 1024 / 1024 * 100) / 100,
    heapTotalMB: Math.round(memUsage.heapTotal / 1024 / 1024 * 100) / 100,
    rssMB: Math.round(memUsage.rss / 1024 / 1024 * 100) / 100,
  };
};

/**
 * Log memory usage with optional warning threshold
 */
export const logMemoryUsage = (context?: LogContext, warnThresholdMB = 500): void => {
  const stats = getMemoryStats();
  const logContext = {
    ...context,
    memory: stats,
  };
  
  if (stats.heapUsedMB > warnThresholdMB) {
    logger.warn(logContext, LoggerMessages.HIGH_MEMORY_USAGE(`${stats.heapUsedMB}MB`));
  } else {
    logger.info(logContext, LoggerMessages.MEMORY_USAGE(`${stats.heapUsedMB}MB / ${stats.heapTotalMB}MB`));
  }
};

/**
 * Set up automatic memory monitoring
 * Returns a function to stop monitoring
 */
export const startMemoryMonitoring = (intervalMs = 60000, warnThresholdMB = 500): (() => void) => {
  const intervalId = setInterval(() => {
    logMemoryUsage({ monitoring: 'automatic' }, warnThresholdMB);
  }, intervalMs);
  
  return () => clearInterval(intervalId);
};

/**
 * Register OpenTelemetry hooks for trace correlation
 * This allows the logger to automatically include trace context
 * 
 * @param hooks - OpenTelemetry integration hooks
 */
export const registerOTelHooks = (hooks: OTelHooks): void => {
  const state = globalWithState[LOGGER_STATE_SYMBOL];
  if (state) {
    state.otelHooks = hooks;
  }
};

/**
 * Get current trace context from OpenTelemetry
 * Returns undefined if no hooks are registered or no active trace
 */
export const getTraceContext = (): { traceId?: string; spanId?: string; traceFlags?: string } | undefined => {
  const state = globalWithState[LOGGER_STATE_SYMBOL];
  if (!state?.otelHooks) return undefined;
  
  const { getTraceId, getSpanId, getTraceFlags } = state.otelHooks;
  
  const traceId = getTraceId?.();
  const spanId = getSpanId?.();
  const traceFlags = getTraceFlags?.();
  
  const context: { traceId?: string; spanId?: string; traceFlags?: string } = {};
  
  if (traceId !== undefined) context.traceId = traceId;
  if (spanId !== undefined) context.spanId = spanId;
  if (traceFlags !== undefined) context.traceFlags = traceFlags;
  
  return context;
};

/**
 * Create a logger that automatically includes OpenTelemetry trace context
 * 
 * @param staticContext - Static context to include in all logs
 * @returns A logger with automatic trace context injection
 */
export const createTracedLogger = (staticContext?: LogContext): Logger => {
  return createLogger({
    ...staticContext,
    // This will be resolved via mixin
    otelEnabled: true,
  });
};

// Export logger instance and utility functions
export default logger;
export { logger };
export type { Logger } from 'pino';
export type { LogContext, PerformanceMetrics } from '@utils/types/logger.types.js';
export type { GlobalWithLoggerState };<|MERGE_RESOLUTION|>--- conflicted
+++ resolved
@@ -90,11 +90,7 @@
 import path from 'node:path';
 import { env, isDevelopment, isTest, isCI } from '@lib/config/index.js';
 import type { LogContext, PerformanceMetrics } from '@utils/types/logger.types.js';
-<<<<<<< HEAD
-import { LoggerMessages } from './messages.js';
-=======
 import { createRedactor } from '@utils/security/redaction.js';
->>>>>>> 94ac6964
 
 // Performance: Limit log message size to prevent memory issues
 const MAX_MESSAGE_LENGTH = 10000; // 10KB
@@ -202,13 +198,13 @@
     const size = JSON.stringify(obj).length;
     if (size > MAX_MESSAGE_LENGTH * 10) { // 100KB limit for objects
       return { 
-        error: LoggerMessages.OBJECT_TOO_LARGE(), 
+        error: 'Log object too large', 
         size, 
-        truncated: LoggerMessages.TRUNCATED() 
+        truncated: true 
       };
     }
   } catch {
-    return { error: LoggerMessages.SERIALIZE_FAILED() };
+    return { error: 'Failed to serialize log object' };
   }
   
   return obj;
@@ -248,209 +244,13 @@
     const serialized = pino.stdSerializers.req(req as Parameters<typeof pino.stdSerializers.req>[0]);
     // Truncate large bodies
     if ('body' in serialized && serialized.body && JSON.stringify((serialized as Record<string, unknown>)['body']).length > MAX_MESSAGE_LENGTH) {
-      (serialized as Record<string, unknown>)['body'] = LoggerMessages.TRUNCATED_SIZE_LIMIT();
+      (serialized as Record<string, unknown>)['body'] = '[TRUNCATED - EXCEEDS SIZE LIMIT]';
     }
     return serialized;
   },
   res: pino.stdSerializers.res
 };
 
-<<<<<<< HEAD
-/**
- * Check if a string contains sensitive content
- */
-function containsSensitiveContent(value: string): boolean {
-  // Check if string is too long (potential data dump)
-  if (value.length > MAX_MESSAGE_LENGTH) {
-    return true;
-  }
-  
-  // Check for binary content
-  if (isBinaryContent(value)) {
-    return true;
-  }
-  
-  // Check against content patterns using pre-compiled testers
-  for (const tester of SENSITIVE_CONTENT_TESTERS) {
-    if (tester.test(value)) {
-      return true;
-    }
-  }
-  
-  return false;
-}
-
-/**
- * Check if string content appears to be binary data
- */
-function isBinaryContent(str: string): boolean {
-  // Check for null bytes or high concentration of non-printable characters
-  // eslint-disable-next-line no-control-regex
-  const nonPrintable = str.match(/[\x00-\x08\x0E-\x1F\x7F-\x9F]/g);
-  return nonPrintable ? nonPrintable.length / str.length > 0.3 : false;
-}
-
-/**
- * Deep redaction of sensitive fields with content inspection
- * Uses iterative approach to prevent stack overflow
- */
-function deepRedact(obj: unknown, patterns: string[], depth = 0): unknown {
-  // Handle primitives
-  if (obj === null || obj === undefined) {
-    return obj;
-  }
-  
-  // Check depth limit
-  if (depth > MAX_OBJECT_DEPTH) {
-    return LoggerMessages.MAX_DEPTH_EXCEEDED();
-  }
-  
-  // Redact sensitive string content
-  if (typeof obj === 'string') {
-    if (containsSensitiveContent(obj)) {
-      return LoggerMessages.REDACTED_SENSITIVE();
-    }
-    // Truncate long strings
-    if (obj.length > MAX_MESSAGE_LENGTH) {
-      return obj.substring(0, MAX_MESSAGE_LENGTH) + LoggerMessages.TRUNCATED_SIMPLE();
-    }
-    return obj;
-  }
-  
-  // Non-objects pass through
-  if (typeof obj !== 'object') {
-    return obj;
-  }
-  
-  // Use iterative approach with object pooling for better performance
-  const stack = getStackFromPool();
-  
-  try {
-    // Handle arrays
-    if (Array.isArray(obj)) {
-      const result: unknown[] = [];
-      stack.push({ source: obj, target: result, depth });
-      
-      while (stack.length > 0) {
-        // Prevent stack exhaustion attacks
-        if (stack.length > MAX_STACK_SIZE) {
-          return LoggerMessages.REDACTION_STACK_LIMIT();
-        }
-        
-        const current = stack.pop();
-        if (!current) continue;
-        const { source, target, depth: currentDepth } = current;
-        
-        if (Array.isArray(source) && Array.isArray(target)) {
-          for (let i = 0; i < source.length; i++) {
-            const value = source[i];
-            if (value === null || value === undefined) {
-              target[i] = value;
-            } else if (typeof value === 'string') {
-              target[i] = containsSensitiveContent(value) ? LoggerMessages.REDACTED_SENSITIVE() : value;
-            } else if (typeof value === 'object') {
-              if (currentDepth >= MAX_OBJECT_DEPTH) {
-                target[i] = LoggerMessages.MAX_DEPTH_EXCEEDED();
-              } else if (Array.isArray(value)) {
-                target[i] = [];
-                stack.push({ source: value, target: target[i] as unknown[], depth: currentDepth + 1 });
-              } else {
-                target[i] = {};
-                stack.push({ source: value as Record<string, unknown>, target: target[i] as Record<string, unknown>, depth: currentDepth + 1 });
-              }
-            } else {
-              target[i] = value;
-            }
-          }
-        } else {
-          // Handle objects
-          if (!Array.isArray(source) && !Array.isArray(target)) {
-            for (const [key, value] of Object.entries(source)) {
-              const lowerKey = key.toLowerCase();
-              const shouldRedactKey = patterns.some(pattern => 
-                lowerKey.includes(pattern.toLowerCase())
-              );
-              
-              if (shouldRedactKey) {
-                target[key] = LoggerMessages.REDACTED();
-              } else if (value === null || value === undefined) {
-                target[key] = value;
-              } else if (typeof value === 'string') {
-                target[key] = containsSensitiveContent(value) ? LoggerMessages.REDACTED_SENSITIVE() : value;
-              } else if (typeof value === 'object') {
-                if (currentDepth >= MAX_OBJECT_DEPTH) {
-                  target[key] = LoggerMessages.MAX_DEPTH_EXCEEDED();
-                } else if (Array.isArray(value)) {
-                  target[key] = [];
-                  stack.push({ source: value, target: target[key] as unknown[], depth: currentDepth + 1 });
-                } else {
-                  target[key] = {};
-                  stack.push({ source: value as Record<string, unknown>, target: target[key] as Record<string, unknown>, depth: currentDepth + 1 });
-                }
-              } else {
-                target[key] = value;
-              }
-            }
-          }
-        }
-      }
-      
-      return result;
-    }
-    
-    // Handle objects
-    const result: Record<string, unknown> = {};
-    stack.push({ source: obj as Record<string, unknown>, target: result, depth });
-    
-    while (stack.length > 0) {
-      // Prevent stack exhaustion attacks
-      if (stack.length > MAX_STACK_SIZE) {
-        return LoggerMessages.REDACTION_STACK_LIMIT();
-      }
-      
-      const current = stack.pop();
-      if (!current) continue;
-      const { source, target, depth: currentDepth } = current;
-      
-      if (!Array.isArray(source) && !Array.isArray(target)) {
-        for (const [key, value] of Object.entries(source)) {
-          const lowerKey = key.toLowerCase();
-          const shouldRedactKey = patterns.some(pattern => 
-            lowerKey.includes(pattern.toLowerCase())
-          );
-          
-          if (shouldRedactKey) {
-            target[key] = LoggerMessages.REDACTED();
-          } else if (value === null || value === undefined) {
-            target[key] = value;
-          } else if (typeof value === 'string') {
-            target[key] = containsSensitiveContent(value) ? LoggerMessages.REDACTED_SENSITIVE() : value;
-          } else if (typeof value === 'object') {
-            if (currentDepth >= MAX_OBJECT_DEPTH) {
-              target[key] = '[MAX DEPTH EXCEEDED]';
-            } else if (Array.isArray(value)) {
-              target[key] = [];
-              stack.push({ source: value, target: target[key] as unknown[], depth: currentDepth + 1 });
-            } else {
-              target[key] = {};
-              stack.push({ source: value as Record<string, unknown>, target: target[key] as Record<string, unknown>, depth: currentDepth + 1 });
-            }
-          } else {
-            target[key] = value;
-          }
-        }
-      }
-    }
-    
-    return result;
-  } finally {
-    // Return stack to pool
-    returnStackToPool(stack);
-  }
-}
-
-=======
->>>>>>> 94ac6964
 // Base configuration factory
 const createBaseConfig = (): LoggerOptions => ({
   level: env.LOG_LEVEL,
@@ -871,7 +671,7 @@
  */
 export const setRequestId = (requestId: string): void => {
   if (!isValidRequestId(requestId)) {
-    throw new Error(LoggerMessages.INVALID_REQUEST_ID());
+    throw new Error('Invalid request ID format');
   }
   
   const state = globalWithState[LOGGER_STATE_SYMBOL];
@@ -995,7 +795,7 @@
   
   // Validate sampling rate
   if (rate < 0 || rate > 1 || isNaN(rate)) {
-    throw new Error(LoggerMessages.INVALID_SAMPLING_RATE());
+    throw new Error('Sampling rate must be between 0 and 1');
   }
   
   // Always log if rate is 1
@@ -1272,9 +1072,9 @@
   };
   
   if (stats.heapUsedMB > warnThresholdMB) {
-    logger.warn(logContext, LoggerMessages.HIGH_MEMORY_USAGE(`${stats.heapUsedMB}MB`));
+    logger.warn(logContext, `High memory usage detected: ${stats.heapUsedMB}MB`);
   } else {
-    logger.info(logContext, LoggerMessages.MEMORY_USAGE(`${stats.heapUsedMB}MB / ${stats.heapTotalMB}MB`));
+    logger.info(logContext, `Memory usage: ${stats.heapUsedMB}MB / ${stats.heapTotalMB}MB`);
   }
 };
 
